--- conflicted
+++ resolved
@@ -685,13 +685,9 @@
 	Return Type: float
 	'''
 	def energy(self, strict=True):
-<<<<<<< HEAD
-		
-=======
 		#set mode for energy calculations
 		self._strict = strict
 
->>>>>>> 53f62f24
 		#check for 1x1 - value taken from imported dicitionary
 		if len(self._5pLoop) == 1 and len(self._3pLoop) == 1:
 			if (self._closingPairs[0], self._closingPairs[1], self._5pLoop, self._3pLoop) in InnerLoop_1x1_Energies: #check if key in dictionary
@@ -699,15 +695,10 @@
 				return loopEnergy
 			else: #otherwise calculate energy
 				logging.warning(f'Inner Loop: {self._parentLabel}, loop is 1x1, but energy parameters is not present in InnerLoop_1x1_Energies dicitonary. Energy value calculated using _calcEnergy() function.')
-<<<<<<< HEAD
-				if strict: return float('inf')
-				else: return self._calcEnergy()
-=======
 				if(self._strict):
 					return float('inf')
 				else:
 					return self._calcEnergy()
->>>>>>> 53f62f24
 
 		#check for 1x2 - value taken from imported dicitionary
 		elif len(self._5pLoop) == 1 and len(self._3pLoop) == 2:
@@ -716,15 +707,10 @@
 				return loopEnergy
 			else: #otherwise calculate energy
 				logging.warning(f'Inner Loop: {self._parentLabel}, loop is 1x2, but energy parameters is not present in InnerLoop_1x1_Energies dicitonary. Energy value calculated using _calcEnergy() function.')
-<<<<<<< HEAD
-				if strict: return float('inf')
-				else: return self._calcEnergy()
-=======
 				if(self._strict):
 					return float('inf')
 				else:
 					return self._calcEnergy()
->>>>>>> 53f62f24
 
 		#check for 2x1 case - value taken from dicitonary
 		elif len(self._5pLoop) == 2 and len(self._3pLoop) == 1:
@@ -733,15 +719,10 @@
 				return loopEnergy
 			else: #otherwise calculate energy
 				logging.warning(f'Inner Loop: {self._parentLabel}, loop is 2x1, but energy parameters is not present in InnerLoop_1x1_Energies dicitonary. Energy value calculated using _calcEnergy() function.')
-<<<<<<< HEAD
-				if strict: return float('inf')
-				else: return self._calcEnergy()
-=======
 				if(self._strict):
 					return float('inf')
 				else:
 					return self._calcEnergy()
->>>>>>> 53f62f24
 
 		#check for 2x2 - value taken from imported dicitionary
 		elif len(self._5pLoop) == 2 and len(self._3pLoop) == 2:
@@ -751,15 +732,10 @@
 				return loopEnergy
 			else: #otherwise calculate energy
 				logging.warning(f'Inner Loop: {self._parentLabel}, loop is 2x2, but energy parameters is not present in InnerLoop_1x1_Energies dicitonary. Energy value calculated using _calcEnergy() function.')
-<<<<<<< HEAD
-				if strict: return float('inf')
-				else: return self._calcEnergy()
-=======
 				if(self._strict):
 					return float('inf')
 				else:
 					return self._calcEnergy()
->>>>>>> 53f62f24
 
 		#Other cases need to be calculated
 		else:
